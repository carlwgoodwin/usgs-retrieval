--- conflicted
+++ resolved
@@ -159,27 +159,7 @@
     """
     response = query_waterservices('stat', sites=sites, **kwargs)
 
-<<<<<<< HEAD
-    try:
-        req = requests.get(url, params=payload)
-
-    except ConnectionError:
-
-        print('could not connect to {}'.format(req.url))
-
-    response_format = kwargs.get('format')
-
-    if req.status_code == 400:
-        return False
-
-    if response_format == 'json':
-        return req.json()
-
-    else:
-        return req.text
-=======
-    return read_rdb(response.text), set_metadata(response, **kwargs)
->>>>>>> 135c7506
+   return read_rdb(response.text), set_metadata(response, **kwargs)
 
 
 def query_waterdata(service, **kwargs):
